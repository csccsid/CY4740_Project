import argparse
import asyncio
import base64
import json
import logging
import socket
import sys
import time
from datetime import datetime, timedelta

import argon2

import constant
from KeyManager import AuthenticationKeyManager
from util import util_funcs, crypto

SERVER_PUBLIC_KEY_PATH = "../server_public_key.pem"

logger = logging.getLogger(__name__)
logging.basicConfig(filename='client.log', encoding='utf-8', level=logging.DEBUG)

lock = None


class Client:
    """
    Client class for security messaging
    """
    key_manager = AuthenticationKeyManager()

    def __init__(self, cp):
        """
        Init client class
        """
        self.active_time = datetime.now()
        self.users_list = {}
        self.login_status = False
        self.login_uname = ""
        self.server_dh_key = ""
        # self.server_dh_iv = ""
        self.cp = cp

    async def reset(self):
        pass

    def login(self, uname, pswd):
        try:
            with socket.socket(socket.AF_INET, socket.SOCK_STREAM) as s:
                s.connect((constant.SERVER_ADDRESS, constant.SERVER_PORT))
                s.settimeout(10.0)  # set socket time out in 10 second
                logger.debug(f"Connect to server for {uname} login")

                server_public_key = util_funcs.load_key(SERVER_PUBLIC_KEY_PATH, True)
                nonce = crypto.generate_nonce()
                exponent = crypto.generate_dh_private_key()

                """
                Generate login message and encrypt with server public key
                """
                payload_json = {
                    "username": uname,
                    "nonce": nonce,
                    "modulo": pow(constant.G, exponent, constant.P)
                }
                payload_string = json.dumps(payload_json)
                payload_bytes = payload_string.encode('ascii')
                encrypted_payload = crypto.encrypt_with_public_key(public_key=server_public_key, data=payload_bytes)
                payload_base64 = base64.b64encode(encrypted_payload).decode('ascii')
                message_json = {
                    "op_code": constant.OP_LOGIN,
                    "event": "auth_request",
                    "payload": payload_base64
                }
                s.sendall(util_funcs.pack_message(message_json))
                logger.debug(f"Send login request to server for {uname}")

                """
                Receive response and verify sign
                """
                msg = s.recv(4096)
                response_json = json.loads(msg.decode())
                logger.debug(f"Receive challenge {response_json} from server for {uname}")
                if response_json.get("op_code") != constant.OP_LOGIN or response_json.get(
                        "event") != "auth_request_challenge":
                    # invalid message
                    logger.debug(f"Invalid format response from server {response_json} in login process")
                    raise ValueError("Server error")
                response_payload_json = json.loads(response_json["payload"])
                argons_params_json = response_payload_json["argon2_params"]
                encry_challenge_encoded = response_payload_json["challenge"]
                server_sign_encoded = response_payload_json["argon2_params_signature"]
                iv_encoded = response_payload_json["iv"]

                server_sign = base64.b64decode(server_sign_encoded)
                if not util_funcs.check_signature(server_public_key, server_sign,
                                                  json.dumps(argons_params_json).encode('ascii')):
                    # sign is wrong
                    logger.debug("Verification of Sign from server fail")
                    raise ValueError("Server error")
                # sign is correct
                logger.debug(f"Verification of Sign from server success")

                """
                Decrypt response and handle login result
                """
                hper = argon2.PasswordHasher(
                    time_cost=argons_params_json["Time Cost"],
                    memory_cost=argons_params_json["Memory Cost"],
                    parallelism=argons_params_json["Parallelism"],
                    salt_len=len(argons_params_json["Salt"])
                )
                decode_salt = base64.b64decode((argons_params_json["Salt"] + "==").encode('utf-8'))
                hash_pswd = hper.hash(
                    password=pswd, salt=decode_salt
                )
                """
                hash_pswd = argon2.low_level.hash_secret_raw(
                    secret=pswd,
                    salt=argons_params_json["Salt"],
                    time_cost=argons_params_json["Time Cost"],
                    memory_cost=argons_params_json["Memory Cost"],
                    parallelism=argons_params_json["Parallelism"],
                    version=argons_params_json["Version"]
                )
                """
                key_json = {
                    "nonce": nonce,
                    "password_hash": hash_pswd
                }

                challenge_string = crypto.decrypt_with_key_prime(key_json, encry_challenge_encoded, iv_encoded)
                challenge = json.loads(challenge_string)

                if challenge["client_nonce"] != nonce:
                    # wrong password
                    logger.debug(f"Wrong password of {uname}")
                    raise ValueError("Wrong password")
                # correct password
                logger.debug(f"Correct password of {uname}")

                server_mod = challenge["server_modulo"]
                nonce2 = challenge["server_nonce"]

                """
                Send the third step of login
                """
                self.server_dh_key = pow(server_mod, exponent, constant.P)
                server_nonce_json = {
                    "server_nonce": nonce2,
                    "client_service_port": self.cp
                }
                encrypted_nonce_encoded, dh_iv_encoded = crypto.encrypt_with_dh_key(dh_key=self.server_dh_key,
                                                                                    data=server_nonce_json)
                # self.server_dh_iv = dh_iv_encoded
                chal_resp_payload = {
                    "ciphertext": encrypted_nonce_encoded,
                    "iv": dh_iv_encoded
                }
                message_json = {
                    "op_code": constant.OP_LOGIN,
                    "event": "challenge_response",
                    "payload": json.dumps(chal_resp_payload)
                }
                s.sendall(util_funcs.pack_message(message_json))

                """
                Last part of login
                """
                msg = s.recv(4096)
                last_response_json = json.loads(msg.decode())
                if (last_response_json.get('op_code') == constant.OP_LOGIN
                        and last_response_json.get('event') == "auth successful"):
                    # login success
                    logger.debug(f"Login of {uname} success")
                    self.login_uname = uname
                    self.key_manager.add_user("KDC", self.server_dh_key,
                                              constant.SERVER_ADDRESS, constant.SERVER_PORT)
                    print(f"Login success {uname}!")

        except socket.timeout:
            print("No data received within the time limit, closing socket.")
            s.close()

        except (socket.error, ConnectionError, ConnectionResetError) as e:
            logger.debug(f"Exception login: {e}")
            s.close()
            return False

        return True


"""
Communicate with other users
"""


class ClientCommunicationProtocol(asyncio.Protocol):
    def __init__(self, client):
        super().__init__()
        self.client = client
        self.auth_status = "AWAITING_AUTH_REQ"
        self.channel_key = None
<<<<<<< HEAD
        self.source_name = None
        self.estab_recv_nonce = None
        self.estab_dh_key = None
        self.timeout = 20 # time out in 20 second
=======
        self.timeout = 20  # time out in 20 second
>>>>>>> 2746c66b
        self.timeout_handle = None

    def connection_made(self, transport):
        self.transport = transport
        self.reset_timeout()
        peername = transport.get_extra_info('peername')
        logger.debug(f"Connection from {peername}")

    def data_received(self, data):
        message = json.loads(data.decode())
        addr = self.transport.get_extra_info('peername')
        logger.debug(f"Service received message from {addr}: {message}")
        asyncio.create_task(self.process_message(message, addr))

    def reset_timeout(self):
        if self.timeout_handle:
            self.timeout_handle.cancel()
        self.timeout_handle = asyncio.get_event_loop().call_later(
            self.timeout, self.on_timeout)

    """
    Time out setting to prevent DOS
    """

    def on_timeout(self):
        print("Connection timed out, closing.")
        self.transport.close()

    async def process_message(self, message, addr):
        try:
            match message.get('op_code'):
                case constant.OP_AUTH:
                    await self.on_auth(message, addr)

                case constant.OP_MSG:
                    await self.recv_comm_message(message)

        except Exception as e:
            logger.error(f"Error processing message: {e}")
            self.transport.write(util_funcs.pack_message({
                "op_code": constant.OP_ERROR,
                "event": "error",
                "payload": ""
            }))
            self.transport.close()

    """
    Communication between clients auth process
    """

    async def on_auth(self, message, addr):
        recv_payload_json = message.get('payload')
<<<<<<< HEAD
        
=======
        # check message format
        if ("nonce" not in recv_payload_json or
                "comm_source" not in recv_payload_json or
                "comm_recv" not in recv_payload_json or
                "ciphertext" not in recv_payload_json):
            # invalid format
            raise ValueError(f"Invalid communication init format {recv_payload_json}")

>>>>>>> 2746c66b
        server_dh_key = None
        recv_name = ""
        async with lock:
            server_dh_key = self.client.server_dh_key
            recv_name = self.client.login_uname        

        if self.auth_status == "AWAITING_AUTH_REQ" and message.get("event") == "comm_init":
            # check comm_recv
            if recv_payload_json.get("comm_recv") != recv_name:
                raise ValueError(f"Invalid communication receiver {recv_payload_json}")

            """
            Receive and Forward auth request
            """
            self.source_name = recv_payload_json['comm_source']
            nonce = recv_payload_json['nonce']
            recv_nonce = crypto.generate_nonce()
            ciphertext_recv_json = {
                "recv_nonce": recv_nonce,
                "nonce": nonce,
                "comm_source": recv_payload_json['comm_source'],
                "comm_recv": recv_name
            }
            ciphertext_recv, cipher_recv_iv = crypto.encrypt_with_dh_key(dh_key=server_dh_key,
                                                                         data=ciphertext_recv_json)
            payload_json = {
                "comm_source": recv_payload_json['comm_source'],
                "comm_recv": recv_name,
                "ciphertext_source": recv_payload_json['ciphertext'],
                "ciphertext_recv": ciphertext_recv,
                "cipher_source_iv": recv_payload_json['iv'],
                "cipher_recv_iv": cipher_recv_iv
            }

            request_forward_json = {
                "op_code": constant.OP_AUTH,
                "event": "request_forward",
                "payload": payload_json
            }

            KDC_msg = ""
            # open a socket to exchange request forwarding with KDC
            with socket.socket(socket.AF_INET, socket.SOCK_STREAM) as s:
                s.connect((constant.SERVER_ADDRESS, constant.SERVER_PORT))
                s.settimeout(20.0)  # time out in 10 second

                s.sendall(util_funcs.pack_message(request_forward_json))
                KDC_msg = s.recv(4096)

            """
            Receive and verify KDC response
            """
            KDC_response_json = json.loads(KDC_msg.decode())
            if (KDC_response_json.get("op_code") != constant.OP_AUTH or
                    KDC_response_json.get("event") != "auth_KDC_response"):
                # invalid response
                raise ValueError(f"Invalid format response from KDC in auth process {KDC_response_json}")

            # verify response
            response_payload = KDC_response_json['payload']
            if response_payload.get("nonce") != nonce:
                # verify failed
                logger.debug(f"Nonce in response from KDC is wrong")
                raise ValueError("Invalid response from KDC in auth process")

            ciphertext_recv_json = crypto.decrypt_with_dh_key(dh_key=server_dh_key,
                                                              cipher_text=response_payload['ciphertext_recv'],
                                                              iv=response_payload['cipher_recv_iv'])
            if ciphertext_recv_json.get('comm_recv') != recv_name:
                # verify failed
                logger.debug(f"Receiver name in response from KDC is wrong")

                raise ValueError("Invalid response from KDC in auth process")

            self.channel_key = ciphertext_recv_json['channel_key']

            """
            Distribute key
            """
            dist_payload_json = {
                "ciphertext_source": response_payload['ciphertext_source'],
                "cipher_source_iv": response_payload['cipher_source_iv']
            }
            dist_json = {
                "op_code": constant.OP_AUTH,
                "event": "distribute_key",
                "payload": dist_payload_json
            }
            self.transport.write(util_funcs.pack_message(dist_json))
            self.auth_status = "AWAITING_AUTH_KEY_EST"

<<<<<<< HEAD
        elif self.auth_status == "AWAITING_AUTH_KEY_EST" and message.get("event") == "comm_dh_key_init" :
            """
            Receive dh key init request and send challenge as response
            """
            estab_init_payload_json = message['payload']
            if estab_init_payload_json.get("comm_source") != self.source_name:
                # invalid source
                raise ValueError("Invalid comm_source in comm dh key init request")
            
            estab_key_init_json = crypto.decrypt_with_dh_key(dh_key=self.channel_key,
                                                             cipher_text=estab_init_payload_json['estab_init_ciphertext'],
                                                             iv=estab_init_payload_json['estab_init_iv'])
            # verify source
            if estab_key_init_json.get("comm_source") != self.source_name:
                # verify source failed
                raise ValueError("Comm_source in comm dh key init request is wrong")
            
            self.estab_recv_nonce = crypto.generate_nonce()
            recv_exponent = crypto.encrypt_with_key_prime()
            self.estab_dh_key = pow(estab_key_init_json['modulo'], recv_exponent, constant.P)

            estab_chal_cipher_json = {
                "comm_recv": self.source_name,
                "estab_source_nonce": estab_key_init_json['estab_source_nonce'],
                "estab_recv_nonce": self.estab_recv_nonce,
                "recv_modulo": pow(constant.G, recv_exponent, constant.P)
            }
            estab_chal_ciphertext, estab_chal_iv = crypto.encrypt_with_dh_key(dh_key=self.channel_key,
                                                                              data=estab_chal_cipher_json)
            estab_chal_payload_json = {
                "comm_recv": self.source_name,
                "estab_chal_ciphertext": estab_chal_ciphertext,
                "estab_chal_iv": estab_chal_iv
            }
            estab_chal_json = {
                "op_code": constant.OP_AUTH,
                "event": "estab_challange",
                "payload": estab_chal_payload_json
            }
            self.transport.write(util_funcs.pack_message(estab_chal_json))
            self.auth_status = "AWAITING_CHALLENGE_RESP"

        elif self.auth_status == "AWAITING_CHALLENGE_RESP" and message.get("event") == "estab_chal_response":
            """
            Receive estab key challenge response and verify it
            """
            estab_chal_resp_payload = message['payload']
            estab_chal_resp_json = crypto.decrypt_with_dh_key(dh_key=self.estab_dh_key,
                                                              cipher_text=estab_chal_resp_payload['estab_chal_resp_ciphertext'],
                                                              iv=estab_chal_resp_payload['estab_chal_resp_iv'])
            if estab_chal_resp_json.get('estab_recv_nonce') != self.estab_recv_nonce:
                # verify failed
                raise ValueError("Verify failed in estab key challenge response")
            
            # add source user to client connect list
            # find source port in client users list
            source_user_info = client.users_list[client.source_name]
            client.key_manager.add_user(client.source_name, self.estab_dh_key, 
                                        addr[0], source_user_info['client_service_port'])
=======
        elif self.auth_status == "AWAITING_AUTH_KEY_EST" and message.get("event") == "comm_dh_key_init":
            pass
>>>>>>> 2746c66b

        else:
            logger.debug(f"invalid message {message} from {addr}")
            raise ValueError(f"Invalid message from {addr}")

    """
    Func to receive communication message
    """

    def recv_comm_message(self, message):
        payload_json = message.get("payload")
        dh_key = self.key_manager.get_dh_key_by_username(payload_json.get("username"))
        if dh_key is None:
            raise ValueError("Receive message from user never connected or key expired")

        if message.get("event") == "send_msg":
            decrypted_json = crypto.decrypt_with_dh_key(dh_key=self.dh_key,
                                                        cipher_text=payload_json["ciphertext"],
                                                        iv=payload_json["iv"])
            print(f"Receive message {decrypted_json['msg']} from {payload_json['username']}")

    def connection_lost(self, exc):
        if exc:
            print(f"Error on connection: {exc}")
        else:
            print("Connection closed by client.")

        if self.timeout_handle:
            self.timeout_handle.cancel()

        # TODO: also make sure to remove user from the authenticated user list
        # this is commented out for testing purposes.
        # if self.username in self.authenticated_users:
        #     asyncio.create_task(self.modify_users_remove(self.username))
        self.__init__()
        print("Client info reset completed")
        super().connection_lost(exc)


"""
<<<<<<< HEAD
=======
Send list reqest to KDC
"""


async def list_request(client):
    try:
        temp_dh_key = None
        temp_login_uname = ""
        async with lock:
            temp_dh_key = client.key_manager.get_dh_key_by_username("KDC")
            temp_login_uname = client.login_uname

        if temp_dh_key is None:
            # login time out
            print("Login timed out")
            raise ValueError("Login timed out")

        with socket.socket(socket.AF_INET, socket.SOCK_STREAM) as s:
            s.connect((constant.SERVER_ADDRESS, constant.SERVER_PORT))
            s.settimeout(10.0)  # time out in 10 second
            logger.debug(f"Connect to server for {temp_login_uname} list request")

            """
            Send list request encrypted with session dh key
            """
            ciphertext_encoded, dh_iv_encoded = crypto.encrypt_with_dh_key(
                dh_key=temp_dh_key, data={"username": temp_login_uname})
            auth_json = {
                "username": temp_login_uname,
                "ciphertext": ciphertext_encoded,
                "iv": dh_iv_encoded
            }
            request_json = {
                "op_code": constant.OP_CMD,
                "event": "LIST",
                "payload": json.dumps(auth_json)
            }
            s.sendall(util_funcs.pack_message(request_json))

            """
            Receive list response
            """
            msg = s.recv(4096)
            response_json = json.loads(msg.decode())
            logger.debug(f"Receive list response {response_json} from server for {temp_login_uname}")
            if (response_json.get("op_code") != constant.OP_CMD or
                    response_json.get("event") != "LIST_RESP" or
                    ("payload" not in response_json)):
                # receive invalid message
                logger.debug(f"Invalid format response from server {response_json} for list request")
                print("KDC error")
                raise ValueError("Server error")

            payload_json = json.loads(response_json["payload"])
            user_json_list = crypto.decrypt_with_dh_key(temp_dh_key,
                                                        payload_json['ciphertext'],
                                                        payload_json['iv'])
            logger.debug(f"Complete list request")
            return user_json_list

    except socket.timeout:
        print("No data received within the time limit, closing socket.")
        s.close()

    except (socket.error, ConnectionError, ConnectionResetError, Exception) as e:
        logger.debug(f"Exception request list: {e}")
        s.close()


"""
>>>>>>> 2746c66b
Send message in communication
"""


async def send_comm_message(client, destination, message_text):
    try:

        destination_dh_key = client.key_manager.get_dh_key_by_username(destination)
        dest_addr, dest_port = client.key_manager.get_addr_by_username(destination)
        temp_username = ""
        async with lock:
            temp_username = client.login_uname

        if (destination_dh_key is None or
                dest_addr is None or
                dest_port is None):
            # have not connected yet

            # check users_list
            temp_users_list = {}
            async with lock:
                temp_users_list = client.users_list
            destination_info = temp_users_list.get(destination)
            if destination_info is None:
                # not in client users_list, update users_list by KDC's version
                temp_users_list = await list_request(client)
                async with lock:
                    client.users_list = temp_users_list
                destination_info = temp_users_list.get(destination)
<<<<<<< HEAD
                if destination_info is None:
                    # not in client users_list, update users_list by KDC's version
                    temp_users_list = await list_request(client)
                    async with lock:
                        client.users_list = temp_users_list
                    destination_info = temp_users_list.get(destination)

                    # check updated users_list
                    if destination_info is None:
                        # stil not found, destination has not logined
                        print(f"{destination} has not logined, cannot send message to it")
                        raise ValueError(f"Failed to send message to {destination} who has not logined")
                

                """
                Init communication connect
                """
                channel_key  = None
                dest_addr = destination_info['client_service_addr']
                dest_port = destination_info['client_service_port']
                with socket.socket(socket.AF_INET, socket.SOCK_STREAM) as s:
                    s.connect((dest_addr, dest_port))
                    s.settimeout(20.0) # time out in 10 seconds
                    logger.debug(f"Connect to server for init connection with {destination}")

                    server_dh_key = client.key_manager.get_dh_key_by_username("KDC")
                    if server_dh_key is None:
                        logger.debug(f"Login time out in sending process")
                        raise ValueError("Login time out")
                    
                    """
                    Send comm auth init request
                    """
                    nonce_source = crypto.generate_nonce()
                    nonce = crypto.generate_nonce()
                    cipher_json = {
                        "nonce_source": nonce_source,
                        "nonce": nonce,
                        "comm_source": temp_username,
                        "comm_recv": destination
                    }
                    ciphertext, cipher_iv = crypto.encrypt_with_dh_key(dh_key=server_dh_key, 
                                                                      data=cipher_json)
                    payload_json = {
                        "nonce": nonce,
                        "comm_source": temp_username,
                        "comm_recv": destination,
                        "ciphertext": ciphertext,
                        "iv": cipher_iv
                    }
                    comm_init_json = {
                        "op_code": constant.OP_AUTH,
                        "event": "comm_init",
                        "payload": payload_json
                    }
                    s.sendall(util_funcs.pack_message(comm_init_json))
                    

                    """
                    Process communication auth responsse
                    """
                    auth_response_msg = s.recv(4096)
                    auth_response_json = json.loads(auth_response_msg)
                    if (auth_response_json.get("op_code") != constant.OP_AUTH or
                        auth_response_json.get("event") != "distribute_key"):
                        # invalid response
                        raise ValueError(f"Invalid auth response format")
                    
                    response_payload_json = auth_response_json.get("payload")
                    ciphertext_source_json = crypto.decrypt_with_dh_key(dh_key=server_dh_key,
                                                                        cipher_text=response_payload_json['ciphertext_source'],
                                                                        iv=response_payload_json['cipher_source_iv'])
                    # verify KDC response
                    if ciphertext_source_json.get("comm_source") != temp_username:
                        # verify falied
                        logger.debug(f"Source name in response from KDC is wrong")
                        raise ValueError("Invalid auth response in distributing key process")
                    
                    channel_key = ciphertext_source_json['channel_key']


                    """
                    Establish communication dh key, send init request
                    """
                    estab_source_nonce = crypto.generate_nonce()
                    comm_exponent = crypto.generate_dh_private_key()
                    estab_key_init_json = {
                        "comm_source": temp_username,
                        "estab_source_nonce": estab_source_nonce,
                        "source_modulo": pow(constant.G, comm_exponent, constant.P)
                    }
                    estab_init_ciphertext, estab_init_iv = crypto.encrypt_with_dh_key(dh_key=channel_key,
                                                                                      data=estab_key_init_json)
                    estab_init_payload_json = {
                        "comm_source": temp_username,
                        "estab_init_ciphertext": estab_init_ciphertext,
                        "estab_init_iv": estab_init_iv
                    }
                    estab_init_request_json = {
                        "op_code": constant.OP_AUTH,
                        "event": "comm_dh_key_init",
                        "payload": estab_init_payload_json
                    }
                    s.sendall(util_funcs.pack_message(estab_init_request_json))


                    """
                    Receive init response verify
                    """
                    estab_chal_message = s.recv(4096)
                    estab_chal_json = json.loads(estab_chal_message)
                    if (estab_chal_json.get("op_code") != constant.OP_AUTH or
                        estab_chal_json.get("event" != "estab_challange")):
                        # invalid message
                        raise ValueError("Invalid establish key challenge")
                    
                    estab_chal_payload_json = estab_chal_json['payload']
                    establ_chal_json = crypto.decrypt_with_dh_key(dh_key=channel_key,
                                                                  cipher_text=estab_chal_payload_json['estab_chal_ciphertext'],
                                                                  iv=estab_chal_payload_json['estab_chal_ciphertext'])
                    if (estab_chal_payload_json.get("estab_source_nonce") != estab_source_nonce or
                        estab_chal_payload_json.get("comm_recv") != destination or
                        establ_chal_json.get("comm_recv") != destination):
                        # invalid establish key challenge
                        raise ValueError("Invalid establish key challenge")
                    
                    
                    """
                    Establish key and send last challenge response
                    """
                    destination_dh_key = pow(establ_chal_json['recv_modulo'], comm_exponent, constant.P)
                    # add destination to connect list
                    client.key_manager.add_user(destination, destination_dh_key, dest_addr, dest_port)
                    estab_chal_resp = {
                        "estab_recv_nonce": establ_chal_json['estab_recv_nonce']
                    }
                    estab_chal_resp_ciphertext, estab_chal_resp_iv = crypto.encrypt_with_dh_key(dh_key=destination_dh_key,
                                                                                                data=estab_chal_resp)
                    estab_chal_resp_payload = {
                        "estab_chal_resp_ciphertext": estab_chal_resp_ciphertext,
                        "estab_chal_resp_iv": estab_chal_resp_iv
                    }
                    estab_chal_resp_json = {
                        "op_code": constant.OP_AUTH,
                        "event": "estab_chal_response",
                        "payload": estab_chal_resp_payload
                    }
                    s.sendall(util_funcs.pack_message(estab_chal_resp_json))
=======
>>>>>>> 2746c66b

                # check updated users_list
                if destination_info is None:
                    # stil not found, destination has not logined
                    print(f"{destination} has not logined, cannot send message to it")
                    raise ValueError(f"Failed to send message to {destination} who has not logined")

            """
            Init communication connect
            """
            with socket.socket(socket.AF_INET, socket.SOCK_STREAM) as s:
                s.connect((dest_addr, dest_port))
                s.settimeout(20.0)  # time out in 10 seconds
                logger.debug(f"Connect to server for init connection with {destination}")

                server_dh_key = client.key_manager.get_dh_key_by_username("KDC")
                if server_dh_key is None:
                    logger.debug(f"Login time out in sending process")
                    raise ValueError("Login time out")

                """
                Send comm auth init request
                """
                nonce_source = crypto.generate_nonce()
                nonce = crypto.generate_nonce()
                cipher_json = {
                    "nonce_source": nonce_source,
                    "nonce": nonce,
                    "comm_source": temp_username,
                    "comm_recv": destination
                }
                ciphertext, cipher_iv = crypto.encrypt_with_dh_key(dh_key=server_dh_key,
                                                                   data=cipher_json)
                payload_json = {
                    "nonce": nonce,
                    "comm_source": temp_username,
                    "comm_recv": destination,
                    "ciphertext": ciphertext,
                    "iv": cipher_iv
                }
                comm_init_json = {
                    "op_code": constant.OP_AUTH,
                    "event": "comm_init",
                    "payload": payload_json
                }
                s.sendall(util_funcs.pack_message(comm_init_json))

                """
                Process comm auth responsse
                """

        with socket.socket(socket.AF_INET, socket.SOCK_STREAM) as s:
            s.connect((dest_addr, dest_port))
            logger.debug(f"Connect to server for sending message to {destination}")

            msg_json = {"msg": message_text}
            msg_cipher, send_msg_iv = crypto.encrypt_with_dh_key(dh_key=destination_dh_key,
                                                                 data=msg_json)
            payload_json = {
                "username": temp_username,
                "ciphertext": msg_cipher,
                "iv": send_msg_iv
            }
            message_json = {
                "op_code": constant.OP_MSG,
                "event": "send_msg",
                "payload": payload_json
            }
            s.sendall(util_funcs.pack_message(message_json))
            logger.debug(f"sent {send_msg_iv} to {destination}")

    except socket.timeout:
        print("No data received within the time limit, closing socket.")
        s.close()

    except (socket.error, ConnectionError, ConnectionResetError, Exception) as e:
        print(f"Failed to send message to {destination}")
        logger.debug(f"Exception sending message: {e}")
        s.close()


<<<<<<< HEAD
"""
Send list reqest to KDC
"""
async def list_request(client):
    try:
        temp_dh_key = None
        temp_login_uname = ""
        async with lock:
            temp_dh_key = client.key_manager.get_dh_key_by_username("KDC")
            temp_login_uname = client.login_uname

        if temp_dh_key is None:
            # login time out
            print("Login timed out")
            raise ValueError("Login timed out")

        with socket.socket(socket.AF_INET, socket.SOCK_STREAM) as s:
            s.connect((constant.SERVER_ADDRESS, constant.SERVER_PORT))
            s.settimeout(10.0) # time out in 10 second
            logger.debug(f"Connect to server for {temp_login_uname} list request")

            """
            Send list request encrypted with session dh key
            """
            ciphertext_encoded, dh_iv_encoded = crypto.encrypt_with_dh_key(
                dh_key=temp_dh_key, data={"username": temp_login_uname})
            auth_json = {
                "username": temp_login_uname,
                "ciphertext": ciphertext_encoded,
                "iv": dh_iv_encoded
            }
            request_json = {
                 "op_code": constant.OP_CMD,
                 "event": "LIST",
                 "payload": json.dumps(auth_json)
            }
            s.sendall(util_funcs.pack_message(request_json))


            """
            Receive list response
            """
            msg = s.recv(4096)
            response_json =json.loads(msg.decode())
            logger.debug(f"Receive list response {response_json} from server for {temp_login_uname}")
            if (response_json.get("op_code") != constant.OP_CMD or 
                response_json.get("event") != "LIST_RESP" or 
                ("payload" not in response_json)):
                # receive invalid message
                logger.debug(f"Invalid format response from server {response_json} for list request")
                print("KDC error")
                raise ValueError("Server error")
            
            payload_json = json.loads(response_json["payload"])
            user_json_list = crypto.decrypt_with_dh_key(temp_dh_key, 
                                                   payload_json['ciphertext'], 
                                                   payload_json['iv'])
            logger.debug(f"Complete list request")
            return user_json_list

    except socket.timeout:
        print("No data received within the time limit, closing socket.")
        s.close()
    
    except (socket.error, ConnectionError, ConnectionResetError, Exception) as e:
            logger.debug(f"Exception request list: {e}")
            s.close()


=======
>>>>>>> 2746c66b
"""
Check login status and connected status
"""


async def check_status(client):
    while True:
        async with lock:
            active_time_temp = client.active_time

        if datetime.now() - active_time_temp > timedelta(minutes=10):
            # login time out
            async with lock:
                client.login_status = False

            while True:
                uname = input("Login time out, please login again\nUsername:")
                pswd = input("Password: ")
                async with lock:
                    client.login_status = client.login(uname, pswd)
                    if client.login_status:
                        break
                # pause a second to avoid consuming to much resource
                time.sleep(1)


"""
Handle user input command
"""


async def handle_input(client):
    while True:
        input_cmd = input().split()
        try:
            match input_cmd[0]:
                case "list":
                    # send list request to KDC
                    user_json_list = await list_request(client)
                    print(f"users list: {list(user_json_list.keys())}")
<<<<<<< HEAD
                    # update client users list
                    async with lock:
                        client.users_list = user_json_list
                    
                case "send":
                    # start communication with another client
                    # check user name
                    if input_cmd[1] == "KDC":
                        print("Cannot send message to KDC")
                    else:
                        await send_comm_message(client, input_cmd[1], input_cmd[2])

        except (socket.error, ConnectionError, ConnectionResetError, Exception ) as e:
=======

                case "send":
                    # start communication with another client
                    await send_comm_message(client, input_cmd[1], input_cmd[2])
        except (socket.error, ConnectionError, ConnectionResetError, Exception) as e:
>>>>>>> 2746c66b
            logger.debug(f"Exception input: {e}")


"""
Factory function
"""


def create_protocol(client):
    return lambda: ClientCommunicationProtocol(client)


async def main(client, cp):
    """
    Start client communication server
    """
    loop = asyncio.get_running_loop()
    client_server = await loop.create_server(
        create_protocol(client),
        '127.0.0.1',
        cp
    )
    print("ready to exchange message...")

    async with client_server:
        input_task = loop.create_task(handle_input(client))

        await asyncio.wait([client_server.serve_forever(), input_task], return_when=asyncio.ALL_COMPLETED)


if __name__ == "__main__":
    parser = argparse.ArgumentParser(description="Secure Messaging")
    parser.add_argument("-un", type=str, help="login username")
    parser.add_argument("-pw", type=str, help="login password")
    parser.add_argument("-cp", type=str, help="client communication port")
    args = parser.parse_args()

    client = Client(args.cp)
    lock = asyncio.Lock()

    """
    Login to Server
    """
    client.login_status = client.login(args.un, args.pw)
    if not client.login_status:
        # login fail
        print(f"Init login fail")
        sys.exit(1)
    # login success
    client.active_time = datetime.now()

    """
    Start a server
    """
    try:
        asyncio.run(main(client, args.cp))
    except KeyboardInterrupt:
        print('Server stopped manually')<|MERGE_RESOLUTION|>--- conflicted
+++ resolved
@@ -7,12 +7,12 @@
 import sys
 import time
 from datetime import datetime, timedelta
-
 import argon2
-
+from KeyManager import AuthenticationKeyManager
 import constant
-from KeyManager import AuthenticationKeyManager
+
 from util import util_funcs, crypto
+
 
 SERVER_PUBLIC_KEY_PATH = "../server_public_key.pem"
 
@@ -20,6 +20,7 @@
 logging.basicConfig(filename='client.log', encoding='utf-8', level=logging.DEBUG)
 
 lock = None
+
 
 
 class Client:
@@ -37,7 +38,7 @@
         self.login_status = False
         self.login_uname = ""
         self.server_dh_key = ""
-        # self.server_dh_iv = ""
+        #self.server_dh_iv = ""
         self.cp = cp
 
     async def reset(self):
@@ -47,7 +48,7 @@
         try:
             with socket.socket(socket.AF_INET, socket.SOCK_STREAM) as s:
                 s.connect((constant.SERVER_ADDRESS, constant.SERVER_PORT))
-                s.settimeout(10.0)  # set socket time out in 10 second
+                s.settimeout(10.0) # set socket time out in 10 second
                 logger.debug(f"Connect to server for {uname} login")
 
                 server_public_key = util_funcs.load_key(SERVER_PUBLIC_KEY_PATH, True)
@@ -78,10 +79,9 @@
                 Receive response and verify sign
                 """
                 msg = s.recv(4096)
-                response_json = json.loads(msg.decode())
+                response_json =json.loads(msg.decode())
                 logger.debug(f"Receive challenge {response_json} from server for {uname}")
-                if response_json.get("op_code") != constant.OP_LOGIN or response_json.get(
-                        "event") != "auth_request_challenge":
+                if response_json.get("op_code") != constant.OP_LOGIN or response_json.get("event") != "auth_request_challenge":
                     # invalid message
                     logger.debug(f"Invalid format response from server {response_json} in login process")
                     raise ValueError("Server error")
@@ -92,8 +92,7 @@
                 iv_encoded = response_payload_json["iv"]
 
                 server_sign = base64.b64decode(server_sign_encoded)
-                if not util_funcs.check_signature(server_public_key, server_sign,
-                                                  json.dumps(argons_params_json).encode('ascii')):
+                if not util_funcs.check_signature(server_public_key, server_sign, json.dumps(argons_params_json).encode('ascii')):
                     # sign is wrong
                     logger.debug("Verification of Sign from server fail")
                     raise ValueError("Server error")
@@ -149,9 +148,9 @@
                     "server_nonce": nonce2,
                     "client_service_port": self.cp
                 }
-                encrypted_nonce_encoded, dh_iv_encoded = crypto.encrypt_with_dh_key(dh_key=self.server_dh_key,
+                encrypted_nonce_encoded, dh_iv_encoded = crypto.encrypt_with_dh_key(dh_key=self.server_dh_key, 
                                                                                     data=server_nonce_json)
-                # self.server_dh_iv = dh_iv_encoded
+                #self.server_dh_iv = dh_iv_encoded
                 chal_resp_payload = {
                     "ciphertext": encrypted_nonce_encoded,
                     "iv": dh_iv_encoded
@@ -169,11 +168,11 @@
                 msg = s.recv(4096)
                 last_response_json = json.loads(msg.decode())
                 if (last_response_json.get('op_code') == constant.OP_LOGIN
-                        and last_response_json.get('event') == "auth successful"):
+                    and last_response_json.get('event') == "auth successful"):
                     # login success
                     logger.debug(f"Login of {uname} success")
                     self.login_uname = uname
-                    self.key_manager.add_user("KDC", self.server_dh_key,
+                    self.key_manager.add_user("KDC", self.server_dh_key, 
                                               constant.SERVER_ADDRESS, constant.SERVER_PORT)
                     print(f"Login success {uname}!")
 
@@ -189,52 +188,51 @@
         return True
 
 
+
 """
 Communicate with other users
 """
-
-
 class ClientCommunicationProtocol(asyncio.Protocol):
     def __init__(self, client):
         super().__init__()
         self.client = client
         self.auth_status = "AWAITING_AUTH_REQ"
         self.channel_key = None
-<<<<<<< HEAD
         self.source_name = None
         self.estab_recv_nonce = None
         self.estab_dh_key = None
         self.timeout = 20 # time out in 20 second
-=======
-        self.timeout = 20  # time out in 20 second
->>>>>>> 2746c66b
         self.timeout_handle = None
 
+    
     def connection_made(self, transport):
         self.transport = transport
         self.reset_timeout()
         peername = transport.get_extra_info('peername')
         logger.debug(f"Connection from {peername}")
 
+    
     def data_received(self, data):
         message = json.loads(data.decode())
         addr = self.transport.get_extra_info('peername')
         logger.debug(f"Service received message from {addr}: {message}")
         asyncio.create_task(self.process_message(message, addr))
+    
 
     def reset_timeout(self):
         if self.timeout_handle:
-            self.timeout_handle.cancel()
+            self.timeout_handle.cancel() 
         self.timeout_handle = asyncio.get_event_loop().call_later(
             self.timeout, self.on_timeout)
+        
 
     """
     Time out setting to prevent DOS
     """
-
     def on_timeout(self):
         print("Connection timed out, closing.")
         self.transport.close()
+
 
     async def process_message(self, message, addr):
         try:
@@ -253,25 +251,15 @@
                 "payload": ""
             }))
             self.transport.close()
+        
 
     """
     Communication between clients auth process
     """
-
     async def on_auth(self, message, addr):
+        print("Communication between clients auth process")
         recv_payload_json = message.get('payload')
-<<<<<<< HEAD
         
-=======
-        # check message format
-        if ("nonce" not in recv_payload_json or
-                "comm_source" not in recv_payload_json or
-                "comm_recv" not in recv_payload_json or
-                "ciphertext" not in recv_payload_json):
-            # invalid format
-            raise ValueError(f"Invalid communication init format {recv_payload_json}")
-
->>>>>>> 2746c66b
         server_dh_key = None
         recv_name = ""
         async with lock:
@@ -282,10 +270,11 @@
             # check comm_recv
             if recv_payload_json.get("comm_recv") != recv_name:
                 raise ValueError(f"Invalid communication receiver {recv_payload_json}")
-
+            
             """
             Receive and Forward auth request
             """
+            print("Receive and Forward auth request")
             self.source_name = recv_payload_json['comm_source']
             nonce = recv_payload_json['nonce']
             recv_nonce = crypto.generate_nonce()
@@ -295,7 +284,7 @@
                 "comm_source": recv_payload_json['comm_source'],
                 "comm_recv": recv_name
             }
-            ciphertext_recv, cipher_recv_iv = crypto.encrypt_with_dh_key(dh_key=server_dh_key,
+            ciphertext_recv, cipher_recv_iv = crypto.encrypt_with_dh_key(dh_key=server_dh_key, 
                                                                          data=ciphertext_recv_json)
             payload_json = {
                 "comm_source": recv_payload_json['comm_source'],
@@ -305,7 +294,6 @@
                 "cipher_source_iv": recv_payload_json['iv'],
                 "cipher_recv_iv": cipher_recv_iv
             }
-
             request_forward_json = {
                 "op_code": constant.OP_AUTH,
                 "event": "request_forward",
@@ -316,41 +304,45 @@
             # open a socket to exchange request forwarding with KDC
             with socket.socket(socket.AF_INET, socket.SOCK_STREAM) as s:
                 s.connect((constant.SERVER_ADDRESS, constant.SERVER_PORT))
-                s.settimeout(20.0)  # time out in 10 second
+                s.settimeout(20.0) # time out in 10 second
 
                 s.sendall(util_funcs.pack_message(request_forward_json))
                 KDC_msg = s.recv(4096)
+            
 
             """
             Receive and verify KDC response
             """
-            KDC_response_json = json.loads(KDC_msg.decode())
+            print("Receive and verify KDC response")
+            KDC_response_json =json.loads(KDC_msg.decode())
             if (KDC_response_json.get("op_code") != constant.OP_AUTH or
-                    KDC_response_json.get("event") != "auth_KDC_response"):
+                KDC_response_json.get("event") != "auth_KDC_resonse"):
                 # invalid response
                 raise ValueError(f"Invalid format response from KDC in auth process {KDC_response_json}")
-
+            
             # verify response
             response_payload = KDC_response_json['payload']
             if response_payload.get("nonce") != nonce:
                 # verify failed
                 logger.debug(f"Nonce in response from KDC is wrong")
                 raise ValueError("Invalid response from KDC in auth process")
-
-            ciphertext_recv_json = crypto.decrypt_with_dh_key(dh_key=server_dh_key,
-                                                              cipher_text=response_payload['ciphertext_recv'],
-                                                              iv=response_payload['cipher_recv_iv'])
+            
+            ciphertext_recv_json = crypto.decrypt_with_dh_key(dh_key=server_dh_key, 
+                                                   cipher_text=response_payload['ciphertext_recv'], 
+                                                   iv=response_payload['cipher_recv_iv'])
             if ciphertext_recv_json.get('comm_recv') != recv_name:
                 # verify failed
                 logger.debug(f"Receiver name in response from KDC is wrong")
 
                 raise ValueError("Invalid response from KDC in auth process")
-
+            
             self.channel_key = ciphertext_recv_json['channel_key']
 
+
             """
             Distribute key
             """
+            print("Distribute key")
             dist_payload_json = {
                 "ciphertext_source": response_payload['ciphertext_source'],
                 "cipher_source_iv": response_payload['cipher_source_iv']
@@ -363,7 +355,6 @@
             self.transport.write(util_funcs.pack_message(dist_json))
             self.auth_status = "AWAITING_AUTH_KEY_EST"
 
-<<<<<<< HEAD
         elif self.auth_status == "AWAITING_AUTH_KEY_EST" and message.get("event") == "comm_dh_key_init" :
             """
             Receive dh key init request and send challenge as response
@@ -423,37 +414,34 @@
             source_user_info = client.users_list[client.source_name]
             client.key_manager.add_user(client.source_name, self.estab_dh_key, 
                                         addr[0], source_user_info['client_service_port'])
-=======
-        elif self.auth_status == "AWAITING_AUTH_KEY_EST" and message.get("event") == "comm_dh_key_init":
-            pass
->>>>>>> 2746c66b
 
         else:
             logger.debug(f"invalid message {message} from {addr}")
             raise ValueError(f"Invalid message from {addr}")
+        
 
     """
     Func to receive communication message
     """
-
     def recv_comm_message(self, message):
         payload_json = message.get("payload")
         dh_key = self.key_manager.get_dh_key_by_username(payload_json.get("username"))
         if dh_key is None:
             raise ValueError("Receive message from user never connected or key expired")
-
+        
         if message.get("event") == "send_msg":
             decrypted_json = crypto.decrypt_with_dh_key(dh_key=self.dh_key,
-                                                        cipher_text=payload_json["ciphertext"],
-                                                        iv=payload_json["iv"])
+                                                 cipher_text=payload_json["ciphertext"],
+                                                 iv=payload_json["iv"])
             print(f"Receive message {decrypted_json['msg']} from {payload_json['username']}")
+
 
     def connection_lost(self, exc):
         if exc:
             print(f"Error on connection: {exc}")
         else:
             print("Connection closed by client.")
-
+        
         if self.timeout_handle:
             self.timeout_handle.cancel()
 
@@ -467,109 +455,28 @@
 
 
 """
-<<<<<<< HEAD
-=======
-Send list reqest to KDC
-"""
-
-
-async def list_request(client):
-    try:
-        temp_dh_key = None
-        temp_login_uname = ""
-        async with lock:
-            temp_dh_key = client.key_manager.get_dh_key_by_username("KDC")
-            temp_login_uname = client.login_uname
-
-        if temp_dh_key is None:
-            # login time out
-            print("Login timed out")
-            raise ValueError("Login timed out")
-
-        with socket.socket(socket.AF_INET, socket.SOCK_STREAM) as s:
-            s.connect((constant.SERVER_ADDRESS, constant.SERVER_PORT))
-            s.settimeout(10.0)  # time out in 10 second
-            logger.debug(f"Connect to server for {temp_login_uname} list request")
-
-            """
-            Send list request encrypted with session dh key
-            """
-            ciphertext_encoded, dh_iv_encoded = crypto.encrypt_with_dh_key(
-                dh_key=temp_dh_key, data={"username": temp_login_uname})
-            auth_json = {
-                "username": temp_login_uname,
-                "ciphertext": ciphertext_encoded,
-                "iv": dh_iv_encoded
-            }
-            request_json = {
-                "op_code": constant.OP_CMD,
-                "event": "LIST",
-                "payload": json.dumps(auth_json)
-            }
-            s.sendall(util_funcs.pack_message(request_json))
-
-            """
-            Receive list response
-            """
-            msg = s.recv(4096)
-            response_json = json.loads(msg.decode())
-            logger.debug(f"Receive list response {response_json} from server for {temp_login_uname}")
-            if (response_json.get("op_code") != constant.OP_CMD or
-                    response_json.get("event") != "LIST_RESP" or
-                    ("payload" not in response_json)):
-                # receive invalid message
-                logger.debug(f"Invalid format response from server {response_json} for list request")
-                print("KDC error")
-                raise ValueError("Server error")
-
-            payload_json = json.loads(response_json["payload"])
-            user_json_list = crypto.decrypt_with_dh_key(temp_dh_key,
-                                                        payload_json['ciphertext'],
-                                                        payload_json['iv'])
-            logger.debug(f"Complete list request")
-            return user_json_list
-
-    except socket.timeout:
-        print("No data received within the time limit, closing socket.")
-        s.close()
-
-    except (socket.error, ConnectionError, ConnectionResetError, Exception) as e:
-        logger.debug(f"Exception request list: {e}")
-        s.close()
-
-
-"""
->>>>>>> 2746c66b
 Send message in communication
 """
-
-
 async def send_comm_message(client, destination, message_text):
     try:
-
-        destination_dh_key = client.key_manager.get_dh_key_by_username(destination)
-        dest_addr, dest_port = client.key_manager.get_addr_by_username(destination)
-        temp_username = ""
-        async with lock:
-            temp_username = client.login_uname
-
-        if (destination_dh_key is None or
+            
+            destination_dh_key = client.key_manager.get_dh_key_by_username(destination)
+            dest_addr, dest_port = client.key_manager.get_addr_by_username(destination)
+            temp_username = ""
+            async with lock:
+                temp_username = client.login_uname
+
+            if (destination_dh_key is None or 
                 dest_addr is None or
                 dest_port is None):
-            # have not connected yet
-
-            # check users_list
-            temp_users_list = {}
-            async with lock:
-                temp_users_list = client.users_list
-            destination_info = temp_users_list.get(destination)
-            if destination_info is None:
-                # not in client users_list, update users_list by KDC's version
-                temp_users_list = await list_request(client)
+                # have not connected yet
+
+                # check users_list
+                temp_users_list = {}
                 async with lock:
-                    client.users_list = temp_users_list
+                    temp_users_list = client.users_list
                 destination_info = temp_users_list.get(destination)
-<<<<<<< HEAD
+                print("get destination_info")
                 if destination_info is None:
                     # not in client users_list, update users_list by KDC's version
                     temp_users_list = await list_request(client)
@@ -587,11 +494,14 @@
                 """
                 Init communication connect
                 """
+                print("pending to init communication connect")
                 channel_key  = None
                 dest_addr = destination_info['client_service_addr']
-                dest_port = destination_info['client_service_port']
+                dest_port = int(destination_info['client_service_port'])
+                print(f"port is {isinstance(dest_port, int)}, {dest_port}")
                 with socket.socket(socket.AF_INET, socket.SOCK_STREAM) as s:
                     s.connect((dest_addr, dest_port))
+                    print("connect failed")
                     s.settimeout(20.0) # time out in 10 seconds
                     logger.debug(f"Connect to server for init connection with {destination}")
 
@@ -623,14 +533,16 @@
                     comm_init_json = {
                         "op_code": constant.OP_AUTH,
                         "event": "comm_init",
-                        "payload": payload_json
+                        "payload": json.dumps(payload_json)
                     }
+                    print("A sends init to B")
                     s.sendall(util_funcs.pack_message(comm_init_json))
                     
 
                     """
                     Process communication auth responsse
                     """
+                    print("receive B's response")
                     auth_response_msg = s.recv(4096)
                     auth_response_json = json.loads(auth_response_msg)
                     if (auth_response_json.get("op_code") != constant.OP_AUTH or
@@ -654,6 +566,7 @@
                     """
                     Establish communication dh key, send init request
                     """
+                    print("send init reqeust to Establish communication dh key")
                     estab_source_nonce = crypto.generate_nonce()
                     comm_exponent = crypto.generate_dh_private_key()
                     estab_key_init_json = {
@@ -679,6 +592,7 @@
                     """
                     Receive init response verify
                     """
+                    print("Receive init response verify")
                     estab_chal_message = s.recv(4096)
                     estab_chal_json = json.loads(estab_chal_message)
                     if (estab_chal_json.get("op_code") != constant.OP_AUTH or
@@ -700,6 +614,7 @@
                     """
                     Establish key and send last challenge response
                     """
+                    print("Establish key and send last challenge response")
                     destination_dh_key = pow(establ_chal_json['recv_modulo'], comm_exponent, constant.P)
                     # add destination to connect list
                     client.key_manager.add_user(destination, destination_dh_key, dest_addr, dest_port)
@@ -718,79 +633,29 @@
                         "payload": estab_chal_resp_payload
                     }
                     s.sendall(util_funcs.pack_message(estab_chal_resp_json))
-=======
->>>>>>> 2746c66b
-
-                # check updated users_list
-                if destination_info is None:
-                    # stil not found, destination has not logined
-                    print(f"{destination} has not logined, cannot send message to it")
-                    raise ValueError(f"Failed to send message to {destination} who has not logined")
-
-            """
-            Init communication connect
-            """
+
+
             with socket.socket(socket.AF_INET, socket.SOCK_STREAM) as s:
                 s.connect((dest_addr, dest_port))
-                s.settimeout(20.0)  # time out in 10 seconds
-                logger.debug(f"Connect to server for init connection with {destination}")
-
-                server_dh_key = client.key_manager.get_dh_key_by_username("KDC")
-                if server_dh_key is None:
-                    logger.debug(f"Login time out in sending process")
-                    raise ValueError("Login time out")
-
-                """
-                Send comm auth init request
-                """
-                nonce_source = crypto.generate_nonce()
-                nonce = crypto.generate_nonce()
-                cipher_json = {
-                    "nonce_source": nonce_source,
-                    "nonce": nonce,
-                    "comm_source": temp_username,
-                    "comm_recv": destination
+                logger.debug(f"Connect to server for sending message to {destination}")
+
+                
+                msg_json = {"msg": message_text}
+                msg_cipher, send_msg_iv = crypto.encrypt_with_dh_key(dh_key=destination_dh_key, 
+                                                                      data=msg_json)
+                payload_json = {
+                    "username": temp_username,
+                    "ciphertext": msg_cipher,
+                    "iv": send_msg_iv
                 }
-                ciphertext, cipher_iv = crypto.encrypt_with_dh_key(dh_key=server_dh_key,
-                                                                   data=cipher_json)
-                payload_json = {
-                    "nonce": nonce,
-                    "comm_source": temp_username,
-                    "comm_recv": destination,
-                    "ciphertext": ciphertext,
-                    "iv": cipher_iv
-                }
-                comm_init_json = {
-                    "op_code": constant.OP_AUTH,
-                    "event": "comm_init",
+                message_json = {
+                    "op_code": constant.OP_MSG,
+                    "event": "send_msg",
                     "payload": payload_json
                 }
-                s.sendall(util_funcs.pack_message(comm_init_json))
-
-                """
-                Process comm auth responsse
-                """
-
-        with socket.socket(socket.AF_INET, socket.SOCK_STREAM) as s:
-            s.connect((dest_addr, dest_port))
-            logger.debug(f"Connect to server for sending message to {destination}")
-
-            msg_json = {"msg": message_text}
-            msg_cipher, send_msg_iv = crypto.encrypt_with_dh_key(dh_key=destination_dh_key,
-                                                                 data=msg_json)
-            payload_json = {
-                "username": temp_username,
-                "ciphertext": msg_cipher,
-                "iv": send_msg_iv
-            }
-            message_json = {
-                "op_code": constant.OP_MSG,
-                "event": "send_msg",
-                "payload": payload_json
-            }
-            s.sendall(util_funcs.pack_message(message_json))
-            logger.debug(f"sent {send_msg_iv} to {destination}")
-
+                s.sendall(util_funcs.pack_message(message_json))
+                logger.debug(f"sent {send_msg_iv} to {destination}")    
+    
     except socket.timeout:
         print("No data received within the time limit, closing socket.")
         s.close()
@@ -801,7 +666,6 @@
         s.close()
 
 
-<<<<<<< HEAD
 """
 Send list reqest to KDC
 """
@@ -871,13 +735,9 @@
             s.close()
 
 
-=======
->>>>>>> 2746c66b
 """
 Check login status and connected status
 """
-
-
 async def check_status(client):
     while True:
         async with lock:
@@ -897,23 +757,20 @@
                         break
                 # pause a second to avoid consuming to much resource
                 time.sleep(1)
-
+        
 
 """
 Handle user input command
 """
-
-
 async def handle_input(client):
     while True:
         input_cmd = input().split()
-        try:
+        try: 
             match input_cmd[0]:
-                case "list":
+                case  "list":
                     # send list request to KDC
                     user_json_list = await list_request(client)
                     print(f"users list: {list(user_json_list.keys())}")
-<<<<<<< HEAD
                     # update client users list
                     async with lock:
                         client.users_list = user_json_list
@@ -924,24 +781,16 @@
                     if input_cmd[1] == "KDC":
                         print("Cannot send message to KDC")
                     else:
+                        print("pending to send auth message")
                         await send_comm_message(client, input_cmd[1], input_cmd[2])
 
         except (socket.error, ConnectionError, ConnectionResetError, Exception ) as e:
-=======
-
-                case "send":
-                    # start communication with another client
-                    await send_comm_message(client, input_cmd[1], input_cmd[2])
-        except (socket.error, ConnectionError, ConnectionResetError, Exception) as e:
->>>>>>> 2746c66b
             logger.debug(f"Exception input: {e}")
 
 
 """
 Factory function
 """
-
-
 def create_protocol(client):
     return lambda: ClientCommunicationProtocol(client)
 
@@ -953,7 +802,7 @@
     loop = asyncio.get_running_loop()
     client_server = await loop.create_server(
         create_protocol(client),
-        '127.0.0.1',
+        '127.0.0.1', 
         cp
     )
     print("ready to exchange message...")
@@ -962,7 +811,6 @@
         input_task = loop.create_task(handle_input(client))
 
         await asyncio.wait([client_server.serve_forever(), input_task], return_when=asyncio.ALL_COMPLETED)
-
 
 if __name__ == "__main__":
     parser = argparse.ArgumentParser(description="Secure Messaging")
@@ -973,6 +821,7 @@
 
     client = Client(args.cp)
     lock = asyncio.Lock()
+
 
     """
     Login to Server
@@ -985,6 +834,7 @@
     # login success
     client.active_time = datetime.now()
 
+
     """
     Start a server
     """
